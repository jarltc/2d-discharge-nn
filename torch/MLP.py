--- conflicted
+++ resolved
@@ -233,11 +233,7 @@
         lin = True  # scale the targets linearly
 
         # read metadata from config file
-<<<<<<< HEAD
-        name, epochs, batch_size, learning_rate, validation_split, xy, vp, k, c, r = config
-=======
         name, epochs, batch_size, learning_rate, validation_split, xy, vp, k, c, r = list(config.values())
->>>>>>> a73529b2
         # xy: grid augmentation, vp: vp augmentation, 
         # k: number of neighbors for neigbor regularization (0 when turned off)
         # c = lambda value for neighbor regularization
