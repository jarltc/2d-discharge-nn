"""
Load data and train a model. (PyTorch version)

15 Feb 17:25
author @jarl
"""

import os
import sys
import time
import datetime
import ast
import pickle
from tqdm import tqdm
from pathlib import Path


import numpy as np
import pandas as pd
from scipy.spatial import cKDTree

import torch
import torch.nn as nn
import torch.nn.functional as F
import torch.optim as optim
from torch.utils.data import TensorDataset, DataLoader

import data_helpers as data
import plot

torch.set_default_dtype(torch.float64)
class MLP(nn.Module):
    """Neural network model for grid-wise prediction of 2D-profiles.

    Model architecture optimized using OpTuna.
    Args:
        name (string): Model name
        input_size (int): Size of input vector.
        output_size (int): Size of output vector. Should be 5 for the usual variables.
    """
    def __init__(self, name, input_size, output_size) -> None:
        super(MLP, self).__init__()
        self.name = name
        self.input_size = input_size
        self.output_size = output_size
        self.fc1 = nn.Linear(input_size, 115)  # linear: y = Ax + b
        self.fc2 = nn.Linear(115, 78)
        # self.fc3 = nn.Linear(78, 46)
        self.fc3 = nn.Linear(78, 26)
        self.fc4 = nn.Linear(26, 46)
        self.fc5 = nn.Linear(46, 82)
        self.fc6 = nn.Linear(82, 106)
        # self.fc8 = nn.Linear(106, 115)
        self.fc7 = nn.Linear(106, output_size)
        
    def forward(self, x):
        """Execute the forward pass.

        Args:
            x (torch.Tensor): Input tensor of size (batch_size, input_size)

        Returns:
            torch.Tensor: Predicted values given an input x.
        """
        x = self.fc1(x)
        x = F.relu(x)
        x = self.fc2(x)
        x = F.relu(x)
        x = self.fc3(x)
        x = F.relu(x)
        x = self.fc4(x)
        x = F.relu(x)
        x = self.fc5(x)
        x = F.relu(x)
        x = self.fc6(x)
        x = F.relu(x)
        x = self.fc7(x)
        
        output = F.relu(x)
        return output


####### neighbor regularization #######
def process_batch(chunk: torch.Tensor, model: MLP, tree:cKDTree, sdf: pd.DataFrame, k=4) -> torch.Tensor: 
    """Batch-wise processing of the input tensor.

    Takes a batch of points as an input, along with the current model, and a DataFrame of 
    grid coordinates. The cKDTree is also created from this df.
    Args:
        chunk (torch.Tensor): batch of input tensors whose neighbor means will be calculated.
        model (MLP): model being trained.
        tree: kd-tree of (unscaled) grid coordinates
        sdf (pd.DataFrame): DataFrame of scaled nodes (grid points)
        k: number of nearest neighbors to query. default is 4.

    Returns:
        torch.Tensor: Tensor of size (chunk_size, 5) containing neighbor means of the input chunk.
    """

    def neighbor_mean(point: torch.Tensor, k):
        # get a point's neighbors
        a, b, v, p = point.numpy() # -> np.ndarray
        x, y = gridUnscale(a, b, nodes)  # to properly enforce the distance upper bound in tree.query()
        v = np.atleast_1d(v)  # converts to arrays with at least one dimension
        p = np.atleast_1d(p)
        _, ii = tree.query([x, y], k, distance_upper_bound=1e-3)  # get indices of k neighbors of the point (max: 1e-3m)
        
        neighbor_xy = [sdf.iloc[i-1].to_numpy() for i in ii]  # size: (k, 5 vars)
        neighbors = [np.concatenate((xy, v, p)) for xy in neighbor_xy]  # list of input vectors x
        neighbors = [torch.tensor(neighbor).expand(1, -1) for neighbor in neighbors]  # expand to match sizes (i forgot why)

        # concat neighbors and get the mean for each variable
        mean_tensors = torch.cat([model(neighbor) for neighbor in neighbors], dim=0)
        return torch.mean(mean_tensors, dim=0)

    with torch.no_grad():
        results = [neighbor_mean(x, 4) for x in chunk]
    results = torch.stack(results, dim=0)
    return results


def worker(queue, results, model, df, k):
    # function to be executed by each process
    # runs in an infinite loop until a batch is added to the queue
    while True:
        chunk = queue.get()  # retrieve data if a batch is added
        if chunk is None:  # worker is active until a None is added to the queue
            break  # terminate the process
        output = process_batch(chunk, model, df, k)
        results.put(output)  # add output to the results queue


def c_e(epoch, c=0.2, r=25, which='sigmoid'):
    """Get regularization coefficient.

    c is generated following an exponential function

    Args:
        epoch (int): Current epoch.
        c (float, optional): Regularization coefficient to be approached. Defaults to 0.5.
        r (int, optional): Rate of increase. Coefficient increases to c/2 over r epochs. Defaults to 25.

    Returns:
        c: Coefficient at each epoch.
    """

    if which=='exp':
        return c - c*np.exp(-epoch/r)
    elif which=='sigmoid':
        return c/(1 + np.exp(-0.5*(epoch-r)))
#######################################

def save_history_vals(history, out_dir):
    """Save history values

    Args:
        history (_type_): _description_
        out_dir (_type_): _description_
    """
    history_path = out_dir / 'history.csv'
    history_table = np.hstack([np.array(history.epoch              ).reshape(-1,1),
                               np.array(history.history['mae']     ).reshape(-1,1),
                               np.array(history.history['val_mae'] ).reshape(-1,1),
                               np.array(history.history['loss']    ).reshape(-1,1),
                               np.array(history.history['val_loss']).reshape(-1,1)])
    history_df = pd.DataFrame(history_table, columns=['epoch','mae','val_mae','loss','val_loss'])
    history_df.to_csv(history_path, index=False)


def save_metadata(out_dir: Path):
    """Save readable metadata.

    Args:
        out_dir (Path): Path to where the model is saved.
    """
    with open(out_dir / 'train_metadata.txt', 'w') as f:
            f.write(f'Model name: {name}\n')
            f.write(f'Lin scaling: {lin}\n')
            f.write(f'Number of points: {len(data_used)}\n')
            f.write(f'Target scaling: {minmax_y}\n')
            f.write(f'Parameter exponents: {scale_exp}\n')
            f.write(f'Execution time: {(train_end-train_start):.2f} s\n')
            f.write(f'Average time per epoch: {np.array(epoch_times).mean():.2f} s\n')
            f.write(f'\nUser-specified hyperparameters\n')
            f.write(f'Batch size: {batch_size}\n')
            f.write(f'Learning rate: {learning_rate}\n')
            f.write(f'Validation split: currently not used\n')
            f.write(f'Epochs: {epochs}\n')
            f.write(f'Grid augmentation: {xy}\n')
            f.write(f'VP augmentation: {vp}\n')
            if neighbor_regularization:
                f.write(f'Neighbor regularization: k = {k}, lambda = {c} \n')
            else:
                f.write(f'Neighbor regularization: none\n')
            f.write('\n***end of file***\n')

def gridUnscale(x, y, df):
    """Unscale a previously minmax-scaled point (x, y)

    Args:
        x (float): x-coordinate (scaled) 
        y (float): y-coordinate (scaled)
        df (pd.DataFrame): df of unscaled x and y

    Returns:
        x, y: unscaled x, y
    """
    xmin = df['X'].min()
    xmax = df['X'].max()
    ymin = df['Y'].min()
    ymax = df['Y'].max()

    # unscale (assuming minmax)
    x = x*(xmax-xmin) + xmin
    y = y*(ymax-ymin) + ymin

    return x, y

if __name__ == '__main__':
    # --------------- Model hyperparameters -----------------

    root = Path.cwd() 
    data_fldr_path = root/'data'/'avg_data'
    inputFile = root/'torch'/'conf_dicts.txt'

    # read input file for list of configurations
    with open(inputFile, 'r') as i:
<<<<<<< HEAD
        lines = i.readlines()
    
    lines = [line.split()[-1] for line in lines]

    minmax_y = True  # apply minmax scaling to targets 
    lin = True  # scale the targets linearly

    # read metadata from input file
    name = lines[0]
    batch_size = eval(lines[1])
    learning_rate = eval(lines[2])
    validation_split = eval(lines[3])
    epochs = eval(lines[4])
    xy = eval(lines[5])
    vp = eval(lines[6])
    k = eval(lines[7])  # number of neighbors, 0 to disable

    if k == 0:
        neighbor_regularization = False
        c = 0
    else:
        neighbor_regularization = True
        c = eval(lines[8])  # neighbor regularization lambda

    # -------------------------------------------------------

    voltages  = [200, 300, 400, 500] # V
    pressures = [  5,  10,  30,  45, 60, 80, 100, 120] # Pa

    voltage_excluded = 300 # V
    pressure_excluded = 60 # Pa

    # -------------------------------------------------------

    if ((name=='test') & (root/'created_models'/'test_dir_torch').exists()):
        out_dir = root/'created_models'/'test_dir_torch'  
    elif ((name=='test') & (not (root/'created_models'/'test_dir_torch').exists())): 
        os.mkdir(root/'created_models'/'test_dir_torch')
    else:
        out_dir = data.create_output_dir(root) 

    scaler_dir = out_dir / 'scalers'
    if (not scaler_dir.exists()):
        os.mkdir(scaler_dir) 

    feature_names = ['V', 'P', 'x', 'y']
    label_names = ['potential (V)', 'Ne (#/m^-3)', 'Ar+ (#/m^-3)', 'Nm (#/m^-3)', 'Te (eV)']

    data_used, data_excluded = data.get_data(root, voltages, pressures, 
                                            (voltage_excluded, pressure_excluded),
                                            xy=xy, vp=vp)
    # sanity check
    assert list(data_used.columns) == feature_names + label_names

    # set threshold to make very small values zero
    pd.set_option('display.chop_threshold', 1e-10)

    # scale features and labels
    scale_exp = []
    features = data.scale_all(data_used[feature_names], 'x', scaler_dir).astype('float64')
    labels = data.data_preproc(data_used[label_names], scale_exp).astype('float64')

    if minmax_y:  # if applying minmax to target data
        labels = data.scale_all(labels, 'y', scaler_dir)

    alldf = pd.concat([features, labels], axis=1)  # TODO: consider removing this
    dataset_size = len(alldf)

    # kD tree for neighbor regularization (converted to tree later)
    nodes = data_excluded[['X', 'Y']]
    tree = cKDTree(np.c_[nodes['X'].to_numpy(), nodes['Y'].to_numpy()])
    scaledNodes = data.scale_all(data_excluded[['X', 'Y']], 'x') 

    # create dataset object and shuffle it()  # TODO: train/val split
    features = torch.tensor(features.to_numpy())
    labels = torch.tensor(labels.to_numpy())
    dataset = TensorDataset(features, labels)

    trainloader = DataLoader(dataset, batch_size=batch_size, shuffle=True)

    model = MLP(name, len(feature_names), len(label_names)) 
    model.share_memory()
    criterion = nn.MSELoss()
    optimizer = optim.Adam(model.parameters(), lr=learning_rate)

    # train the model
    print('begin model training...')
    print(f'neighbor_regularization = {neighbor_regularization}')
    if neighbor_regularization:
        print(f'lambda = {c}, k = {k}')
    train_start = time.time()  # record start time

    epoch_times = []
    epoch_loss = []
    train_losses = []
    neighbor_losses = []

    model.train()
    # model training loop
    for epoch in tqdm(range(epochs), desc='Training...', colour='#7dc4e4'):
        # record time per epoch
        epoch_start = time.time()
        loop = tqdm(trainloader, unit='batch', colour='#f5a97f')
=======
        config_list = ast.literal_eval(i.read())
>>>>>>> 5dd03d08

    for config in config_list:

<<<<<<< HEAD
            if neighbor_regularization:
                # means not calculated if regularization is disabled
                c = c_e(epoch, c=c)
                neighbor_means = process_batch(inputs, model, tree, scaledNodes)
            else:
                neighbor_means = 0
            
            # zero the parameter gradients
            optimizer.zero_grad()
=======
        minmax_y = True  # apply minmax scaling to targets 
        lin = True  # scale the targets linearly
>>>>>>> 5dd03d08

        # read metadata from config file
        name = config['name']
        batch_size = config['batch_size']
        learning_rate = config['learning_rate']
        validation_split = config['validation_split']
        epochs = config['epochs']
        xy = config['xy']
        vp = config['vp']
        k = config['k']  # number of neighbors, 0 to disable

        if k == 0:
            neighbor_regularization = False
            c = 0
        else:
            neighbor_regularization = True
            c = config['lambda']  # neighbor regularization lambda

        # -------------------------------------------------------

        voltages  = [200, 300, 400, 500] # V
        pressures = [  5,  10,  30,  45, 60, 80, 100, 120] # Pa

        voltage_excluded = 300 # V
        pressure_excluded = 60 # Pa

        # -------------------------------------------------------
        
        ########## data prep ##########
        if ((name=='test') & (root/'created_models'/'test_dir_torch').exists()):
            out_dir = root/'created_models'/'test_dir_torch'  
        elif ((name=='test') & (not (root/'created_models'/'test_dir_torch').exists())): 
            os.mkdir(root/'created_models'/'test_dir_torch')
        else:
            out_dir = data.create_output_dir(root) 

        scaler_dir = out_dir / 'scalers'
        if (not scaler_dir.exists()):
            os.mkdir(scaler_dir) 

        feature_names = ['V', 'P', 'x', 'y']
        label_names = ['potential (V)', 'Ne (#/m^-3)', 'Ar+ (#/m^-3)', 'Nm (#/m^-3)', 'Te (eV)']

        data_used, data_excluded = data.get_data(root, voltages, pressures, 
                                                (voltage_excluded, pressure_excluded),
                                                xy=xy, vp=vp)
        # sanity check
        assert list(data_used.columns) == feature_names + label_names

        # set threshold to make very small values zero
        pd.set_option('display.chop_threshold', 1e-10)

        # scale features and labels
        scale_exp = []
        features = data.scale_all(data_used[feature_names], 'x', scaler_dir).astype('float64')
        labels = data.data_preproc(data_used[label_names], scale_exp).astype('float64')

        if minmax_y:  # if applying minmax to target data
            labels = data.scale_all(labels, 'y', scaler_dir)

        alldf = pd.concat([features, labels], axis=1)  # TODO: consider removing this
        dataset_size = len(alldf)

        # kD tree for neighbor regularization
        nodes_df = data.scale_all(data_excluded[['X', 'Y']], 'x') 

        # create dataset object and shuffle it()  # TODO: train/val split
        features = torch.tensor(features.to_numpy())
        labels = torch.tensor(labels.to_numpy())
        dataset = TensorDataset(features, labels)

        trainloader = DataLoader(dataset, batch_size=batch_size, shuffle=True)

        model = MLP(name, len(feature_names), len(label_names)) 
        model.share_memory()
        criterion = nn.MSELoss()
        optimizer = optim.Adam(model.parameters(), lr=learning_rate)

        # train the model
        print('begin model training...')
        train_start = time.time()  # record start time

        epoch_times = []
        epoch_loss = []
        train_losses = []
        neighbor_losses = []

        ########## actual training happens here ##########
        model.train()
        # model training loop
        for epoch in tqdm(range(epochs)):
            # record time per epoch
            epoch_start = time.time()
            loop = tqdm(trainloader)

            for i, batch_data in enumerate(loop):
                # get the inputs; data is a list of [inputs, labels]
                inputs, labels = batch_data

                if neighbor_regularization:
                    # means not calculated if regularization is disabled
                    c = c_e(epoch, c=c)
                    neighbor_means = process_batch(inputs, model, nodes_df) 
                else:
                    neighbor_means = 0
                
                # zero the parameter gradients
                optimizer.zero_grad()

                # record losses
                running_loss = 0.0

                outputs = model(inputs)  # forward pass
                train_loss = criterion(outputs, labels)
                if neighbor_regularization:
                    neighbor_loss = criterion(outputs, neighbor_means)
                    loss = train_loss + c*neighbor_loss  # second term 0 if neighbor_regularization turned off
                else: loss = train_loss
                loss.backward()  # compute gradients
                optimizer.step()  # apply changes to network

                # print statistics
                running_loss += loss.item()
                loop.set_description(f"Epoch {epoch+1}/{epochs}")
                loop.set_postfix(loss=running_loss)
                running_loss = 0.0

            epoch_end = time.time()
            epoch_times.append(epoch_end - epoch_start)
            epoch_loss.append(loss.item())
            train_losses.append(train_loss.item())
            if neighbor_regularization: neighbor_losses.append(neighbor_loss.item()) 

            if (epoch+1) % epochs == 0:
                # save model every 10 epochs (so i dont lose all training progress in case i do something dumb)
                torch.save(model.state_dict(), out_dir/f'{name}')
                plot.save_history_graph(epoch_loss, out_dir)


        print('Finished training')
        train_end = time.time()

        # save the model and loss
        torch.save(model.state_dict(), out_dir/f'{name}')
        print('NN model has been saved.\n')
        plot.save_history_graph(epoch_loss, out_dir)
        print('NN training history has been saved.\n')

        # save metadata
        metadata = {'name' : name,  # str
                    'scaling' : lin,  # bool
                    'is_target_scaled': minmax_y,  # bool
                    'parameter_exponents': scale_exp}  # list of float

        with open(out_dir / 'train_metadata.pkl', 'wb') as f:
            pickle.dump(metadata, f)

        # record time per epoch
        with open(out_dir / 'times.txt', 'w') as f:
            f.write('Train times per epoch\n')
            for i, time in enumerate(epoch_times):
                time = round(time, 2)
                f.write(f'Epoch {i+1}: {time} s\n')

        d = datetime.datetime.today()
        print('finished on', d.strftime('%Y-%m-%d %H:%M:%S'))

        save_metadata(out_dir)<|MERGE_RESOLUTION|>--- conflicted
+++ resolved
@@ -225,91 +225,91 @@
 
     # read input file for list of configurations
     with open(inputFile, 'r') as i:
-<<<<<<< HEAD
-        lines = i.readlines()
-    
-    lines = [line.split()[-1] for line in lines]
-
-    minmax_y = True  # apply minmax scaling to targets 
-    lin = True  # scale the targets linearly
-
-    # read metadata from input file
-    name = lines[0]
-    batch_size = eval(lines[1])
-    learning_rate = eval(lines[2])
-    validation_split = eval(lines[3])
-    epochs = eval(lines[4])
-    xy = eval(lines[5])
-    vp = eval(lines[6])
-    k = eval(lines[7])  # number of neighbors, 0 to disable
-
-    if k == 0:
-        neighbor_regularization = False
-        c = 0
-    else:
-        neighbor_regularization = True
-        c = eval(lines[8])  # neighbor regularization lambda
-
-    # -------------------------------------------------------
-
-    voltages  = [200, 300, 400, 500] # V
-    pressures = [  5,  10,  30,  45, 60, 80, 100, 120] # Pa
-
-    voltage_excluded = 300 # V
-    pressure_excluded = 60 # Pa
-
-    # -------------------------------------------------------
-
-    if ((name=='test') & (root/'created_models'/'test_dir_torch').exists()):
-        out_dir = root/'created_models'/'test_dir_torch'  
-    elif ((name=='test') & (not (root/'created_models'/'test_dir_torch').exists())): 
-        os.mkdir(root/'created_models'/'test_dir_torch')
-    else:
-        out_dir = data.create_output_dir(root) 
-
-    scaler_dir = out_dir / 'scalers'
-    if (not scaler_dir.exists()):
-        os.mkdir(scaler_dir) 
-
-    feature_names = ['V', 'P', 'x', 'y']
-    label_names = ['potential (V)', 'Ne (#/m^-3)', 'Ar+ (#/m^-3)', 'Nm (#/m^-3)', 'Te (eV)']
-
-    data_used, data_excluded = data.get_data(root, voltages, pressures, 
-                                            (voltage_excluded, pressure_excluded),
-                                            xy=xy, vp=vp)
-    # sanity check
-    assert list(data_used.columns) == feature_names + label_names
-
-    # set threshold to make very small values zero
-    pd.set_option('display.chop_threshold', 1e-10)
-
-    # scale features and labels
-    scale_exp = []
-    features = data.scale_all(data_used[feature_names], 'x', scaler_dir).astype('float64')
-    labels = data.data_preproc(data_used[label_names], scale_exp).astype('float64')
-
-    if minmax_y:  # if applying minmax to target data
-        labels = data.scale_all(labels, 'y', scaler_dir)
-
-    alldf = pd.concat([features, labels], axis=1)  # TODO: consider removing this
-    dataset_size = len(alldf)
+        config_list = ast.literal_eval(i.read())
+
+    for config in config_list:
+
+        minmax_y = True  # apply minmax scaling to targets 
+        lin = True  # scale the targets linearly
+
+        # read metadata from config file
+        name = config['name']
+        batch_size = config['batch_size']
+        learning_rate = config['learning_rate']
+        validation_split = config['validation_split']
+        epochs = config['epochs']
+        xy = config['xy']
+        vp = config['vp']
+        k = config['k']  # number of neighbors, 0 to disable
+
+        if k == 0:
+            neighbor_regularization = False
+            c = 0
+        else:
+            neighbor_regularization = True
+            c = config['lambda']  # neighbor regularization lambda
+
+        # -------------------------------------------------------
+
+        voltages  = [200, 300, 400, 500] # V
+        pressures = [  5,  10,  30,  45, 60, 80, 100, 120] # Pa
+
+        voltage_excluded = 300 # V
+        pressure_excluded = 60 # Pa
+
+        # -------------------------------------------------------
+        
+        ########## data prep ##########
+        if ((name=='test') & (root/'created_models'/'test_dir_torch').exists()):
+            out_dir = root/'created_models'/'test_dir_torch'  
+        elif ((name=='test') & (not (root/'created_models'/'test_dir_torch').exists())): 
+            os.mkdir(root/'created_models'/'test_dir_torch')
+        else:
+            out_dir = data.create_output_dir(root) 
+
+        scaler_dir = out_dir / 'scalers'
+        if (not scaler_dir.exists()):
+            os.mkdir(scaler_dir) 
+
+        feature_names = ['V', 'P', 'x', 'y']
+        label_names = ['potential (V)', 'Ne (#/m^-3)', 'Ar+ (#/m^-3)', 'Nm (#/m^-3)', 'Te (eV)']
+
+        data_used, data_excluded = data.get_data(root, voltages, pressures, 
+                                                (voltage_excluded, pressure_excluded),
+                                                xy=xy, vp=vp)
+        # sanity check
+        assert list(data_used.columns) == feature_names + label_names
+
+        # set threshold to make very small values zero
+        pd.set_option('display.chop_threshold', 1e-10)
+
+        # scale features and labels
+        scale_exp = []
+        features = data.scale_all(data_used[feature_names], 'x', scaler_dir).astype('float64')
+        labels = data.data_preproc(data_used[label_names], scale_exp).astype('float64')
+
+        if minmax_y:  # if applying minmax to target data
+            labels = data.scale_all(labels, 'y', scaler_dir)
+
+        alldf = pd.concat([features, labels], axis=1)  # TODO: consider removing this
+        dataset_size = len(alldf)
 
     # kD tree for neighbor regularization (converted to tree later)
     nodes = data_excluded[['X', 'Y']]
     tree = cKDTree(np.c_[nodes['X'].to_numpy(), nodes['Y'].to_numpy()])
     scaledNodes = data.scale_all(data_excluded[['X', 'Y']], 'x') 
 
-    # create dataset object and shuffle it()  # TODO: train/val split
-    features = torch.tensor(features.to_numpy())
-    labels = torch.tensor(labels.to_numpy())
-    dataset = TensorDataset(features, labels)
-
-    trainloader = DataLoader(dataset, batch_size=batch_size, shuffle=True)
-
-    model = MLP(name, len(feature_names), len(label_names)) 
-    model.share_memory()
-    criterion = nn.MSELoss()
-    optimizer = optim.Adam(model.parameters(), lr=learning_rate)
+        # create dataset object and shuffle it()  # TODO: train/val split
+        features = torch.tensor(features.to_numpy())
+        labels = torch.tensor(labels.to_numpy())
+        dataset = TensorDataset(features, labels)
+
+        trainloader = DataLoader(dataset, batch_size=batch_size, shuffle=True)
+
+        model = MLP(name, len(feature_names), len(label_names)) 
+        model.share_memory()
+        criterion = nn.MSELoss()
+        optimizer = optim.Adam(model.parameters(), lr=learning_rate)
 
     # train the model
     print('begin model training...')
@@ -318,10 +318,10 @@
         print(f'lambda = {c}, k = {k}')
     train_start = time.time()  # record start time
 
-    epoch_times = []
-    epoch_loss = []
-    train_losses = []
-    neighbor_losses = []
+        epoch_times = []
+        epoch_loss = []
+        train_losses = []
+        neighbor_losses = []
 
     model.train()
     # model training loop
@@ -329,13 +329,11 @@
         # record time per epoch
         epoch_start = time.time()
         loop = tqdm(trainloader, unit='batch', colour='#f5a97f')
-=======
-        config_list = ast.literal_eval(i.read())
->>>>>>> 5dd03d08
-
-    for config in config_list:
-
-<<<<<<< HEAD
+
+            for i, batch_data in enumerate(loop):
+                # get the inputs; data is a list of [inputs, labels]
+                inputs, labels = batch_data
+
             if neighbor_regularization:
                 # means not calculated if regularization is disabled
                 c = c_e(epoch, c=c)
@@ -345,118 +343,6 @@
             
             # zero the parameter gradients
             optimizer.zero_grad()
-=======
-        minmax_y = True  # apply minmax scaling to targets 
-        lin = True  # scale the targets linearly
->>>>>>> 5dd03d08
-
-        # read metadata from config file
-        name = config['name']
-        batch_size = config['batch_size']
-        learning_rate = config['learning_rate']
-        validation_split = config['validation_split']
-        epochs = config['epochs']
-        xy = config['xy']
-        vp = config['vp']
-        k = config['k']  # number of neighbors, 0 to disable
-
-        if k == 0:
-            neighbor_regularization = False
-            c = 0
-        else:
-            neighbor_regularization = True
-            c = config['lambda']  # neighbor regularization lambda
-
-        # -------------------------------------------------------
-
-        voltages  = [200, 300, 400, 500] # V
-        pressures = [  5,  10,  30,  45, 60, 80, 100, 120] # Pa
-
-        voltage_excluded = 300 # V
-        pressure_excluded = 60 # Pa
-
-        # -------------------------------------------------------
-        
-        ########## data prep ##########
-        if ((name=='test') & (root/'created_models'/'test_dir_torch').exists()):
-            out_dir = root/'created_models'/'test_dir_torch'  
-        elif ((name=='test') & (not (root/'created_models'/'test_dir_torch').exists())): 
-            os.mkdir(root/'created_models'/'test_dir_torch')
-        else:
-            out_dir = data.create_output_dir(root) 
-
-        scaler_dir = out_dir / 'scalers'
-        if (not scaler_dir.exists()):
-            os.mkdir(scaler_dir) 
-
-        feature_names = ['V', 'P', 'x', 'y']
-        label_names = ['potential (V)', 'Ne (#/m^-3)', 'Ar+ (#/m^-3)', 'Nm (#/m^-3)', 'Te (eV)']
-
-        data_used, data_excluded = data.get_data(root, voltages, pressures, 
-                                                (voltage_excluded, pressure_excluded),
-                                                xy=xy, vp=vp)
-        # sanity check
-        assert list(data_used.columns) == feature_names + label_names
-
-        # set threshold to make very small values zero
-        pd.set_option('display.chop_threshold', 1e-10)
-
-        # scale features and labels
-        scale_exp = []
-        features = data.scale_all(data_used[feature_names], 'x', scaler_dir).astype('float64')
-        labels = data.data_preproc(data_used[label_names], scale_exp).astype('float64')
-
-        if minmax_y:  # if applying minmax to target data
-            labels = data.scale_all(labels, 'y', scaler_dir)
-
-        alldf = pd.concat([features, labels], axis=1)  # TODO: consider removing this
-        dataset_size = len(alldf)
-
-        # kD tree for neighbor regularization
-        nodes_df = data.scale_all(data_excluded[['X', 'Y']], 'x') 
-
-        # create dataset object and shuffle it()  # TODO: train/val split
-        features = torch.tensor(features.to_numpy())
-        labels = torch.tensor(labels.to_numpy())
-        dataset = TensorDataset(features, labels)
-
-        trainloader = DataLoader(dataset, batch_size=batch_size, shuffle=True)
-
-        model = MLP(name, len(feature_names), len(label_names)) 
-        model.share_memory()
-        criterion = nn.MSELoss()
-        optimizer = optim.Adam(model.parameters(), lr=learning_rate)
-
-        # train the model
-        print('begin model training...')
-        train_start = time.time()  # record start time
-
-        epoch_times = []
-        epoch_loss = []
-        train_losses = []
-        neighbor_losses = []
-
-        ########## actual training happens here ##########
-        model.train()
-        # model training loop
-        for epoch in tqdm(range(epochs)):
-            # record time per epoch
-            epoch_start = time.time()
-            loop = tqdm(trainloader)
-
-            for i, batch_data in enumerate(loop):
-                # get the inputs; data is a list of [inputs, labels]
-                inputs, labels = batch_data
-
-                if neighbor_regularization:
-                    # means not calculated if regularization is disabled
-                    c = c_e(epoch, c=c)
-                    neighbor_means = process_batch(inputs, model, nodes_df) 
-                else:
-                    neighbor_means = 0
-                
-                # zero the parameter gradients
-                optimizer.zero_grad()
 
                 # record losses
                 running_loss = 0.0
