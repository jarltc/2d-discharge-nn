--- conflicted
+++ resolved
@@ -1,13 +1,7 @@
 """
-<<<<<<< HEAD
-Load data and train a model. (PyTorch)
-
-6 Dec 13:30
-=======
 Load data and train a model. (PyTorch version)
 
 15 Feb 17:25
->>>>>>> 9a5312cc
 author @jarl
 """
 
@@ -16,7 +10,6 @@
 import time
 import datetime
 import shutil
-<<<<<<< HEAD
 import pickle
 from tqdm import tqdm
 from pathlib import Path
@@ -25,24 +18,11 @@
 import numpy as np
 import pandas as pd
 from scipy.spatial import cKDTree
-=======
-from argparse import ArgumentParser, ArgumentDefaultsHelpFormatter
-from pathlib import Path
-import pickle
-
-import numpy as np
-import pandas as pd
-import xarray as xr
-import matplotlib
-import matplotlib.pyplot as plt
-from sklearn.preprocessing import MinMaxScaler
->>>>>>> 9a5312cc
 
 import torch
 import torch.nn as nn
 import torch.nn.functional as F
 import torch.optim as optim
-<<<<<<< HEAD
 from torch.utils.data import TensorDataset, DataLoader
 
 import data
@@ -176,174 +156,6 @@
         history (_type_): _description_
         out_dir (_type_): _description_
     """
-=======
-
-import data
-
-# arguments
-parser = ArgumentParser(formatter_class=ArgumentDefaultsHelpFormatter)
-parser.add_argument('-n', '--name', default=None, help='Model name.')
-parser.add_argument('-l', '--log', action='store_true', help='Scale data logarithmically.')
-parser.add_argument('-u', '--unscaleY', action='store_true', help='Leave target variables unscaled.')
-parser.add_argument('-y', '--layers', default=10, help='Specify layer count.')
-parser.add_argument('-o', '--nodes', default=64, help='Specify nodes per layer.')
-args = vars(parser.parse_args())
-
-def create_output_dir():
-    rslt_dir = root / 'created_models'
-    if not os.path.exists(rslt_dir):
-        os.mkdir(rslt_dir)
-    
-    date_str = datetime.datetime.today().strftime('%Y-%m-%d_%H%M')
-    out_dir = rslt_dir / date_str
-    if not os.path.exists(out_dir):
-        os.mkdir(out_dir)
-    print('directory', out_dir, 'has been created.\n')
-    
-    return out_dir
-
-
-def data_preproc(data_table, lin=True):
-    global scale_exp
-    trgt_params = ('potential (V)', 'Ne (#/m^-3)', 'Ar+ (#/m^-3)', 'Nm (#/m^-3)', 'Te (eV)')
-
-    def get_param_exp(col_vals):
-        ''' get exponent of the parameter's mean value for scaling. '''
-        mean_exp = round(np.log10(col_vals.mean()), 0) - 1.0
-        # return 0 if mean_exp is less than zero to avoid blowing up small values
-        if mean_exp >=  0.0:
-            return mean_exp
-        else:
-            return 0.0
-
-
-    for col_n,(col_name,col_vals) in enumerate(data_table.iteritems(), start=1):
-        if col_name in trgt_params:
-            if lin:
-                # get exponent for scaling
-                exponent = get_param_exp(col_vals)
-                scale_exp.append(exponent)            
-                tmp_col = col_vals.values.reshape(-1,1)/(10**exponent)  # scale by dividing
-            else:
-                tmp_col = np.log10(col_vals.values.reshape(-1,1))
-        else:
-            tmp_col = col_vals.values.reshape(-1,1)
-        proced_table = tmp_col if col_n==1 else np.hstack([proced_table,tmp_col])
-    
-    proced_table = pd.DataFrame(proced_table, columns=data_table.columns)
-    proced_table = proced_table.replace([np.inf,-np.inf], np.nan)
-    proced_table = proced_table.dropna(how='any')
-    
-    return proced_table
-
-
-def scale_all(data_table, x_or_y, out_dir=None):
-    data_table = data_table.copy()
-    for n,column in enumerate(data_table.columns, start=1):
-        scaler = MinMaxScaler()
-        data_col = data_table[column].values.reshape(-1,1)
-        scaler.fit(data_col)
-        scaled_data = scaler.transform(data_col)
-        scaled_data_table = scaled_data if n==1 else np.hstack([scaled_data_table,scaled_data])
-        
-        if out_dir is not None:
-            pickle_file = out_dir / f'{x_or_y}scaler_{n:02d}.pkl'
-            with open(pickle_file, mode='wb') as pf:
-                pickle.dump(scaler, pf, protocol=4)
-    
-    scaled_data_table = pd.DataFrame(scaled_data_table, columns=data_table.columns)
-    
-    return scaled_data_table
-
-
-def create_model(num_descriptors, num_obj_vars):
-    """Create a model.
-    Model layers, activation,
-    Args:
-        num_descriptors (_type_): _description_
-        num_obj_vars (_type_): _description_
-    Returns:
-        model: Keras model
-    """
-    weight_decay = 7.480215373453682e-10  # TODO: optimize value for (loss - val_loss)
-    def hidden_layer(neurons):
-      return keras.layers.Dense(neurons, activation=tf.nn.relu)
-
-    weight_decay = 7.480215373453682e-10
-
-    inputs = keras.Input(shape=(num_descriptors,))
-
-    # hidden layers
-    x = keras.layers.Dense(116, activation=tf.nn.relu, 
-                           input_shape=(num_descriptors,))(inputs)
-    x = hidden_layer(115)(x)
-    x = hidden_layer(78)(x)
-    x = hidden_layer(26)(x)
-    x = hidden_layer(46)(x)
-    x = hidden_layer(82)(x)
-    x = hidden_layer(106)(x)
-
-    outputs = keras.layers.Dense(num_obj_vars)(x)
-
-    model = keras.Model(inputs=inputs, outputs=outputs, name=name)
-    optimizer = tf.keras.optimizers.Adam(learning_rate=0.001)
-    
-    model.compile(loss='mse', optimizer=optimizer, metrics=['mae'])
-    
-    return model
-
-def save_history_graph(history, out_dir, param='mae'):
-    matplotlib.rcParams['font.family'] = 'Arial'
-    x  = np.array(history.epoch)
-    if param=='mae':
-        y1 = np.array(history.history['mae'])
-        y2 = np.array(history.history['val_mae'])
-    elif param=='loss':
-        y1 = np.array(history.history['loss'])
-        y2 = np.array(history.history['val_loss'])
-    
-
-    plt.rcParams['font.size'] = 12 # 12 is the default size
-    plt.rcParams['xtick.minor.size'] = 2
-    plt.rcParams['ytick.minor.size'] = 2
-    fig = plt.figure(figsize=(6.0,6.0))
-    
-    # axis labels
-    plt.xlabel('Epoch')
-    if param=='mae':
-        plt.ylabel('MAE')
-    elif param=='loss':
-        plt.ylabel('Loss')
-    
-    plt.plot(x, y1, color='green', lw=1.0, label='train')
-    plt.plot(x, y2, color='red'  , lw=1.0, label='test')
-    
-    # set both x_min and y_min as zero
-    ax = plt.gca()
-    x_min, x_max = ax.get_xlim()
-    y_min, y_max = ax.get_ylim()
-    ax.set_xlim(0, x_max)
-    ax.set_ylim(0, y_max)
-    
-    ax.xaxis.get_ticklocs(minor=True)
-    ax.yaxis.get_ticklocs(minor=True)
-    ax.minorticks_on()
-    
-    plt.legend()
-    plt.grid()
-    plt.tight_layout()
-    
-    # save the figure
-    if param=='mae':
-        file_name = 'history_graph_mae.png'
-    elif param=='loss':
-        file_name = 'history_graph_loss.png'
-    file_path = out_dir / file_name
-    fig.savefig(file_path)
-
-
-def save_history_vals(history, out_dir):
->>>>>>> 9a5312cc
     history_path = out_dir / 'history.csv'
     history_table = np.hstack([np.array(history.epoch              ).reshape(-1,1),
                                np.array(history.history['mae']     ).reshape(-1,1),
@@ -354,7 +166,6 @@
     history_df.to_csv(history_path, index=False)
 
 
-<<<<<<< HEAD
 def save_metadata(out_dir: Path):
     """Save readable metadata.
 
@@ -577,212 +388,4 @@
     d = datetime.datetime.today()
     print('finished on', d.strftime('%Y-%m-%d %H:%M:%S'))
 
-    save_metadata(out_dir)
-=======
-def yn(str):
-    if str.lower() in ['y', 'yes', 'yea', 'ok', 'okay', 'k',  
-                       'sure', 'hai', 'aye', 'ayt', 'fosho']:
-        return True
-    elif str.lower() in ['n', 'no', 'nope', 'nah', 'hold this l']:
-        return False
-    else:
-        raise Exception(str + 'not recognized: use y - yes, n - no')
-
-
-def read_aug_data(file):
-    """Read data file and return a DataFrame.
-
-    Args:
-        file (PosixPath): Path to .feather file.
-
-    Returns:
-        interp_df: DataFrame of interpolated data.
-    """
-    interp_df = pd.read_feather(file).drop(columns=['Ex (V/m)', 'Ey (V/m)'])
-    return interp_df
-
-
-# --------------- Model hyperparameters -----------------
-# model name
-if args['name'] == None:
-    name = input('Enter model name: ')
-else:
-    name = args['name']
-
-root = Path(os.getcwd())
-data_fldr_path = root/'data'/'avg_data'
-
-# training inputs
-batch_size = int(input('Batch size (default 32): ') or '32')
-learning_rate = float(input('Learning rate (default 0.001): ') or '0.001')
-validation_split = float(input('Validation split (default 0.1): ') or '0.1')
-epochs = int(input('Epochs (default 100): ') or '100')
-minmax_y = not args['unscaleY']  # opposite of args[unscaleY], i.e.: False if unscaleY flag is raised
-lin = not args['log']  # opposite of args[log], i.e.: False if log flag is raised
-
-# architecture
-neurons = args['nodes']
-layers = args['layers']
-
-# -------------------------------------------------------
-
-voltages  = [200, 300, 400, 500] # V
-pressures = [  5,  10,  30,  45, 60, 80, 100, 120] # Pa
-
-
-voltage_excluded = 300 # V
-pressure_excluded = 60 # Pa
-
-# -------------------------------------------------------
-
-out_dir = create_output_dir()
-scaler_dir = out_dir / 'scalers'
-os.mkdir(scaler_dir)
-
-# copy some files for backup (probably made redundant by metadata)
-shutil.copyfile(__file__, out_dir / 'create_model.py')
-shutil.copyfile(root / 'data.py', out_dir / 'data.py')
-
-# get dataset
-print('start getting dataset...', end='', flush=True)
-start_time = time.time()
-avg_data = data.read_all_data(data_fldr_path, voltages, pressures).drop(columns=['Ex (V/m)', 'Ey (V/m)'])
-if len(avg_data)==0:
-    print('error: no data available.')
-    raise Exception
-elapsed_time = time.time() - start_time
-print(f' done ({elapsed_time:0.1f} sec).\n')
-
-# separate data to be excluded (to later check the model)
-data_used     = avg_data[~((avg_data['Vpp [V]']==voltage_excluded) & (avg_data['P [Pa]']==pressure_excluded))].copy()
-data_excluded = avg_data[  (avg_data['Vpp [V]']==voltage_excluded) & (avg_data['P [Pa]']==pressure_excluded) ].copy()
-
-# add synthetic data
-data_augmentation_folder = Path(root/'data'/'interpolation_feather'/'20221209')
-
-# V, P interpolation
-aug_dataVP = [read_aug_data(file) for file in data_augmentation_folder.glob('*.feather')]
-aug_dataVP = pd.concat(aug_dataVP)
-
-# X, Y interpolation
-data_augmentationXY = Path(root/'data'/'interpolation_datasets'/'rec-interpolation2.nc')
-aug_dataXY = xr.open_dataset(data_augmentationXY).to_dataframe().reset_index().dropna()
-
-# combine datasets
-data_used = pd.concat([data_used, aug_dataVP], ignore_index=True)
-
-feature_names = ['V', 'P', 'x', 'x**2', 'y', 'y**2']
-label_names = ['potential (V)', 'Ne (#/m^-3)', 'Ar+ (#/m^-3)', 'Nm (#/m^-3)', 'Te (eV)']
-
-# create descriptor table from features
-data_used.rename(columns={'Vpp [V]' : 'V',
-                          'P [Pa]'  : 'P',
-                          'X'       : 'x', 
-                          'Y'       : 'y'}, inplace=True)
-
-# set threshold to make very small values zero
-pd.set_option('display.chop_threshold', 1e-10)
-
-# aug_dataXY already has the correct format, so merge it after
-data_used = pd.concat([data_used, aug_dataXY], ignore_index=True)
-
-# create new column of x^2 and y^2
-data_used['x**2'] = data_used['x']**2
-data_used['y**2'] = data_used['y']**2
-
-# scale features and labels
-scale_exp = []
-features = scale_all(data_used[feature_names], 'x', scaler_dir).astype('float64')
-labels = data_preproc(data_used[label_names]).astype('float64')
-
-if minmax_y:  # if applying minmax to target data
-    labels = scale_all(labels, 'y', scaler_dir)
-
-alldf = pd.concat([features, labels], axis=1)
-dataset_size = len(alldf)
-
-# save the data
-# alldf.to_feather(out_dir / 'data_used.feather') 
-# data_excluded.reset_index().to_feather(out_dir / 'data_excluded.feather')
-
-# create tf dataset object and shuffle it
-dataset = tf.data.Dataset.from_tensor_slices((features, labels)).shuffle(dataset_size)
-
-# determine validation split
-train_size = int((1-validation_split) * dataset_size)
-val_size = int(validation_split * dataset_size)
-
-# create validation split and batch the data
-train_ds = dataset.take(train_size).batch(batch_size)
-val_ds = dataset.skip(train_size).take(val_size).batch(batch_size)
-
-model = create_model(len(feature_names), len(label_names))  # creates the model
-early_stop = keras.callbacks.EarlyStopping(monitor='val_loss', patience=30)
-class TimeHistory(keras.callbacks.Callback):
-    def on_train_begin(self, logs={}):
-        self.times = []
-
-    def on_epoch_begin(self, batch, logs={}):
-        self.epoch_time_start = time.time()
-
-    def on_epoch_end(self, batch, logs={}):
-        self.times.append(time.time() - self.epoch_time_start)
-
-time_callback = TimeHistory()  # record time of each epoch
-
-# use tensorboard to monitor training
-tensorboard_callback = tf.keras.callbacks.TensorBoard(
-    log_dir=out_dir, histogram_freq=1)
-
-# train the model
-print('begin model training...')
-train_start = time.time()  # record start time
-history = model.fit(train_ds, epochs=epochs, validation_data=val_ds, callbacks=[tensorboard_callback, time_callback])  # trains the model
-print('\ndone.\n', flush=True)
-train_end = time.time()  # record end time
-
-# save the model
-model.save(out_dir / 'model')
-print('NN model has been saved.\n')
-
-save_history_vals(history, out_dir)
-save_history_graph(history, out_dir, 'mae')
-save_history_graph(history, out_dir, 'loss')
-print('NN training history has been saved.\n')
-
-# save metadata
-metadata = {'name' : name,  # str
-            'scaling' : lin,  # bool
-            'is_target_scaled': minmax_y,  # bool
-            'parameter_exponents': scale_exp}  # list of float
-
-with open(out_dir / 'train_metadata.pkl', 'wb') as f:
-    pickle.dump(metadata, f)
-
-# record time per epoch
-times = time_callback.times
-with open(out_dir / 'times.txt', 'w') as f:
-    f.write('Train times per epoch\n')
-    for i, time in enumerate(times):
-        time = round(time, 2)
-        f.write(f'Epoch {i+1}: {time} s\n')
-
-d = datetime.datetime.today()
-print('finished on', d.strftime('%Y-%m-%d %H:%M:%S'))
-
-# human-readable metadata
-with open(out_dir / 'train_metadata.txt', 'w') as f:
-    f.write(f'Model name: {name}\n')
-    f.write(f'Lin scaling: {lin}\n')
-    f.write(f'Number of points: {len(data_used)}\n')
-    f.write(f'Target scaling: {minmax_y}\n')
-    f.write(f'Parameter exponents: {scale_exp}\n')
-    f.write(f'Execution time: {(train_end-train_start):.2f} s\n')
-    f.write(f'Average time per epoch: {np.array(times).mean():.2f} s\n')
-    f.write(f'\nUser-specified hyperparameters\n')
-    f.write(f'Batch size: {batch_size}\n')
-    f.write(f'Learning rate: {learning_rate}\n')
-    f.write(f'Validation split: {validation_split}\n')
-    f.write(f'Epochs: {epochs}\n')
-    f.write('\n*** end of file ***\n')
->>>>>>> 9a5312cc
+    save_metadata(out_dir)