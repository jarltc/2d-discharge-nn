--- conflicted
+++ resolved
@@ -3,14 +3,9 @@
 import matplotlib.pyplot as plt
 import matplotlib.patches as pat
 import matplotlib.colors as colors
-<<<<<<< HEAD
 import matplotlib.ticker as ticker
 from mpl_toolkits.axes_grid1 import ImageGrid
 from matplotlib import gridspec
-=======
-import matplotlib.gridspec as gridspec
-from mpl_toolkits.axes_grid1 import ImageGrid
->>>>>>> b41c8c14
 import matplotlib
 matplotlib.use('Agg')
 matplotlib.rcParams['font.family'] = 'Arial'
@@ -26,8 +21,6 @@
 from pathlib import Path
 
 from sklearn.preprocessing import MinMaxScaler
-import data_helpers
-import do_regr
 
 from data_helpers import mse
 
@@ -299,13 +292,10 @@
             fig.savefig(data_dir/'quickplot_mesh.png', bbox_inches='tight')
         else:
             fig.savefig(data_dir/'quickplot.png', bbox_inches='tight')
-<<<<<<< HEAD
         if mesh:
             fig.savefig(data_dir/'quickplot_mesh.png', bbox_inches='tight')
         else:
             fig.savefig(data_dir/'quickplot.png', bbox_inches='tight')
-=======
->>>>>>> b41c8c14
 
     return fig
 
@@ -424,7 +414,6 @@
 
     return fig
 
-<<<<<<< HEAD
 
 def plot_comparison_ae(reference: np.ndarray, prediction: torch.tensor, model:nn.Module, 
                        out_dir=None, is_square=False, mode='reconstructing', resolution=32): 
@@ -526,7 +515,8 @@
     correlation(pred_df, ref_df, scores_list=scores, out_dir=out_dir)
 
     return scores
-=======
+
+
 if __name__=="__main__":
     # plot simulation data
     root = Path.cwd()
@@ -537,5 +527,4 @@
     features = regr_df[['V', 'P', 'x', 'y']]
     labels = regr_df[['potential (V)', 'Ne (#/m^-3)', 'Ar+ (#/m^-3)', 'Nm (#/m^-3)', 'Te (eV)']]
 
-    quickplot(labels, Path('/Users/jarl/2d-discharge-nn/created_models/mlp'), mesh=True, nodes=features[['x', 'y']]*100)
->>>>>>> b41c8c14
+    quickplot(labels, Path('/Users/jarl/2d-discharge-nn/created_models/mlp'), mesh=True, nodes=features[['x', 'y']]*100)